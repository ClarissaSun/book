--- 
title: "Bayesian Statistics"
subtitle: "A Companion to the Statistics with R Coursera Course"
author: ["Christine Chai","Lizzy Huang"]
description: "This book is a written companion for the Coursera Course 'Bayesian Statistics' from the Statistics with R specialization."
date: "Last built on `r Sys.Date()`"
site: bookdown::bookdown_site
output: bookdown::gitbook
documentclass: book
bibliography: [book.bib, packages.bib, references.bib]
biblio-style: apalike
link-citations: yes
github-repo: StatsWithR/book
cover-image: cover.png
url: 'http\://www.coursera.org/learn/bayesian/home/info/'
---
# Welcome {-}

\newcommand{\No}{\textsf{N}}
\newcommand{\Ga}{\textsf{Gamma}}
\newcommand{\St}{\textsf{t}}
\newcommand{\NoGa}{\textsf{NormalGamma}}
\newcommand{\BF}{\textsf{BF}}
\newcommand{\data}{\text{data}}
\newcommand{\iid}{\mathrel{\mathop{\sim}\limits^{\rm iid}}}
\newcommand{\Ca}{\textsf{C}}

```{r code, warning=FALSE, message=FALSE, echo=FALSE, results='hide'}
<<<<<<< HEAD
# If you are using any R packages, please add it here AND
# add the package to the DESCRIPTION file as well

library(ggplot2)
library(devtools)
library(statsr)
library(BAS)
library(coda) 
library(mvtnorm)
library(latex2exp)
library(knitr)
library(foreign)
=======
# If you are using any R packages, please add it here. 
# Therefore, the compiler will show errors here, instead of later.
require(ggplot2) || install.packages("ggplot2")
require(devtools) || install.packages("devtools")
require(bayesfactor) || install_github("richarddmorey/BayesFactor/pkg/BayesFactor")
require(statsr) || install_github("StatsWithR/statsr", ref="BayesFactor")
require(BAS)   || install.packages("BAS")
require(coda)  || install.packages("coda")
require(mvtnorm) || install.packages("mvtnorm")
require(latex2exp) || install.packages("latex2exp")
require(knitr) || install.packages("knitr")
require(foreign) || install.packages("foreign")
>>>>>>> e490aba5

# need source("bayes-outliers.R"), where can I find it?
data(tapwater)
data(bodyfat)

# Just a test for rarely used packages
# require(stringdist) || install.packages("stringdist",repos="http://cran.us.r-project.org")
```

This book is a written companion for the Coursera Course 'Bayesian Statistics' from the Statistics with R specialization. Materials and examples from the course are discussed more extensively and extra examples and exercises are provided.<|MERGE_RESOLUTION|>--- conflicted
+++ resolved
@@ -26,12 +26,12 @@
 \newcommand{\Ca}{\textsf{C}}
 
 ```{r code, warning=FALSE, message=FALSE, echo=FALSE, results='hide'}
-<<<<<<< HEAD
 # If you are using any R packages, please add it here AND
 # add the package to the DESCRIPTION file as well
 
 library(ggplot2)
 library(devtools)
+library(bayesfactor)
 library(statsr)
 library(BAS)
 library(coda) 
@@ -39,20 +39,7 @@
 library(latex2exp)
 library(knitr)
 library(foreign)
-=======
-# If you are using any R packages, please add it here. 
-# Therefore, the compiler will show errors here, instead of later.
-require(ggplot2) || install.packages("ggplot2")
-require(devtools) || install.packages("devtools")
-require(bayesfactor) || install_github("richarddmorey/BayesFactor/pkg/BayesFactor")
-require(statsr) || install_github("StatsWithR/statsr", ref="BayesFactor")
-require(BAS)   || install.packages("BAS")
-require(coda)  || install.packages("coda")
-require(mvtnorm) || install.packages("mvtnorm")
-require(latex2exp) || install.packages("latex2exp")
-require(knitr) || install.packages("knitr")
-require(foreign) || install.packages("foreign")
->>>>>>> e490aba5
+
 
 # need source("bayes-outliers.R"), where can I find it?
 data(tapwater)
