--- 
title: "Bayesian Statistics"
subtitle: "A Companion to the Statistics with R Coursera Course"
<<<<<<< HEAD
author: ["Christine Chai","Lizzy Huang"]
=======
author: ["Christine Chai","Merlise Clyde","Lizzy Huang","Colin Rundel"]
description: "This book is a written companion for the Coursera Course 'Bayesian Statistics' from the Statistics with R specialization."
>>>>>>> d9411abb
date: "Last built on `r Sys.Date()`"
site: bookdown::bookdown_site
documentclass: book
bibliography: [book.bib, packages.bib, references.bib]
biblio-style: apalike
link-citations: yes
github-repo: StatsWithR/book
---
# Welcome {-}

\newcommand{\No}{\textsf{N}}
\newcommand{\Ga}{\textsf{Gamma}}
\newcommand{\St}{\textsf{t}}
\newcommand{\NoGa}{\textsf{NormalGamma}}
\newcommand{\BF}{\textsf{BF}}
\newcommand{\data}{\text{data}}
\newcommand{\iid}{\mathrel{\mathop{\sim}\limits^{\rm iid}}}
\newcommand{\Ca}{\textsf{C}}

```{r code, warning=FALSE, message=FALSE, echo=FALSE, results='hide'}
# If you are using any R packages, please add it here AND
# add the package to the DESCRIPTION file as well

library(ggplot2)
library(devtools)
library(BayesFactor)
library(statsr)
library(BAS)
library(coda) 
library(mvtnorm)
library(latex2exp)
library(knitr)
library(foreign)
library(BHH2)

library(scales)
library(mvtnorm)



# need source("bayes-outliers.R"), where can I find it?
data(tapwater)
data(bodyfat)

# Just a test for rarely used packages
# require(stringdist) || install.packages("stringdist",repos="http://cran.us.r-project.org")
```

This book is a written companion for the Coursera Course 'Bayesian Statistics' from the Statistics with R specialization. Materials and examples from the course are discussed more extensively and extra examples and exercises are provided.

Authors are listed in alphabetical order.<|MERGE_RESOLUTION|>--- conflicted
+++ resolved
@@ -1,12 +1,7 @@
 --- 
 title: "Bayesian Statistics"
 subtitle: "A Companion to the Statistics with R Coursera Course"
-<<<<<<< HEAD
-author: ["Christine Chai","Lizzy Huang"]
-=======
 author: ["Christine Chai","Merlise Clyde","Lizzy Huang","Colin Rundel"]
-description: "This book is a written companion for the Coursera Course 'Bayesian Statistics' from the Statistics with R specialization."
->>>>>>> d9411abb
 date: "Last built on `r Sys.Date()`"
 site: bookdown::bookdown_site
 documentclass: book
